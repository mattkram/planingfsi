import os

import numpy as np
from scipy.interpolate import interp1d

<<<<<<< HEAD
from planingfsi import config
from planingfsi import krampy as kp
=======
import planingfsi.config as config
import planingfsi.krampy as kp
from planingfsi import io
>>>>>>> 19f94365

from . import felib as fe


class FEStructure:
    """Parent object for solving the finite-element structure. Consists of
    several rigid bodies and substructures.
    """

    def __init__(self):
        self.rigid_body = []
        self.substructure = []
        self.node = []
        self.res = 1.0

    def add_rigid_body(self, dict_=None):
        if dict_ is None:
            dict_ = io.Dictionary()
        rigid_body = RigidBody(dict_)
        self.rigid_body.append(rigid_body)
        return rigid_body

    def add_substructure(self, dict_=None):
        if dict_ is None:
            dict_ = io.Dictionary()
        ssType = dict_.read('substructureType', 'rigid')
        if ssType.lower() == 'flexible' or ssType.lower() == 'truss':
            ss = FlexibleSubstructure(dict_)
            FlexibleSubstructure.obj.append(ss)
        elif ssType.lower() == 'torsionalspring':
            ss = TorsionalSpringSubstructure(dict_)
        else:
            ss = RigidSubstructure(dict_)
        self.substructure.append(ss)

        # Find parent body and add substructure to it
        body = [b for b in self.rigid_body if b.name ==
                dict_.read('bodyName', 'default')]
        if len(body) > 0:
            body = body[0]
        else:
            body = self.rigid_body[0]
        body.add_substructure(ss)
        ss.addParent(body)
        print(("Adding Substructure {0} of type {1} to rigid body {2}".format(ss.name, ss.type, body.name)))

        return ss

    def initialize_rigid_bodies(self):
        for bd in self.rigid_body:
            bd.initialize_position()

    def update_fluid_forces(self):
        for bd in self.rigid_body:
            bd.update_fluid_forces()

    def calculate_response(self):
        if config.results_from_file:
            self.load_response()
        else:
            for bd in self.rigid_body:
                bd.update_position()
                bd.update_substructure_positions()

    def get_residual(self):
        self.res = 0.0
        for bd in self.rigid_body:
            if bd.free_in_draft or bd.free_in_trim:
                self.res = np.max([np.abs(bd.resL), self.res])
                self.res = np.max([np.abs(bd.resM), self.res])
            self.res = np.max([FlexibleSubstructure.res, self.res])

    def load_response(self):
        self.update_fluid_forces()

        for bd in self.rigid_body:
            bd.load_motion()
            for ss in bd.substructure:
                ss.load_coordinates()
                ss.update_geometry()

    def write_results(self):
        for bd in self.rigid_body:
            bd.write_motion()
            for ss in bd.substructure:
                ss.write_coordinates()

    def plot(self):
        for body in self.rigid_body:
            for struct in body.substructure:
                struct.plot()

    def load_mesh(self):
        # Create all nodes
        x,  y = np.loadtxt(
            os.path.join(config.path.mesh_dir, 'nodes.txt'), unpack=True)
        xf, yf = np.loadtxt(
            os.path.join(config.path.mesh_dir, 'fixedDOF.txt'), unpack=True)
        fx, fy = np.loadtxt(
            os.path.join(config.path.mesh_dir, 'fixedLoad.txt'), unpack=True)

        for xx, yy, xxf, yyf, ffx, ffy in zip(x, y, xf, yf, fx, fy):
            nd = fe.Node()
            nd.setCoordinates(xx, yy)
            nd.fixedDOF = [bool(xxf), bool(yyf)]
            nd.fixedLoad = np.array([ffx, ffy])
            self.node.append(nd)

        for struct in self.substructure:
            struct.load_mesh()
            if struct.type == 'rigid' or \
                    struct.type == 'rotating' or \
                    struct.type == 'torsionalSpring':
                struct.setFixedDOF()

        for ss in self.substructure:
            ss.set_attachments()


class RigidBody(object):

    def __init__(self, dict_):
        self.dict_ = dict_
        self.dim = 2
        self.draft = 0.0
        self.trim = 0.0

<<<<<<< HEAD
        self.name = self.Dict.read('bodyName', 'default')
        self.W = self.Dict.read(
            'W', self.Dict.read('loadPct', 1.0) * config.W)
        self.W *= config.seal_load_pct
        self.m = self.Dict.read('m', self.W / config.g)
        self.Iz = self.Dict.read('Iz', self.m * config.Lref**2 / 12)
        self.hasPlaningSurface = self.Dict.read(
=======
        self.name = self.dict_.read('bodyName', 'default')
        self.W = self.dict_.read(
            'W', self.dict_.read('loadPct', 1.0) * config.W)
        self.W *= config.sealLoadPct
        self.m = self.dict_.read('m', self.W / config.g)
        self.Iz = self.dict_.read('Iz', self.m * config.Lref**2 / 12)
        self.hasPlaningSurface = self.dict_.read(
>>>>>>> 19f94365
            'hasPlaningSurface', False)

        var = ['max_draft_step', 'max_trim_step', 'free_in_draft', 'free_in_trim', 'draft_damping', 'trim_damping', 'max_draft_acc', 'max_trim_acc',
               'xCofG', 'yCofG', 'xCofR', 'yCofR', 'initial_draft', 'initial_trim', 'relax_draft', 'relax_trim', 'time_step', 'num_damp']
        for v in var:
<<<<<<< HEAD
            setattr(self, v, self.Dict.read(v, getattr(config,v)))
=======
            setattr(self, v, self.dict_.read(v, getattr(config, v)))
>>>>>>> 19f94365

    #    self.xCofR = self.dict_.read('xCofR', self.xCofG)
    #    self.yCofR = self.dict_.read('yCofR', self.yCofG)

        self.xCofR0 = self.xCofR
        self.yCofR0 = self.yCofR

        self.maxDisp = np.array([self.max_draft_step, self.max_trim_step])
        self.freeDoF = np.array([self.free_in_draft,  self.free_in_trim])
        self.Cdamp = np.array([self.draft_damping, self.trim_damping])
        self.maxAcc = np.array([self.max_draft_acc,  self.max_trim_acc])
        self.relax = np.array([self.relax_draft, self.relax_trim])
        if self.free_in_draft or self.free_in_trim:
            config.has_free_structure = True

        self.v = np.zeros((self.dim))
        self.a = np.zeros((self.dim))
        self.vOld = np.zeros((self.dim))
        self.aOld = np.zeros((self.dim))

        self.beta = self.dict_.read('beta',  0.25)
        self.gamma = self.dict_.read('gamma', 0.5)

        self.D = 0.0
        self.L = 0.0
        self.M = 0.0
        self.Da = 0.0
        self.La = 0.0
        self.Ma = 0.0

        self.solver = None
        self.dispOld = 0.0
        self.resOld = None
        self.twoAgoDisp = 0.0
        self.predictor = True
        self.fOld = 0.0
        self.twoAgoF = 0.0
        self.resL = 1.0
        self.resM = 1.0

        self.J = None
        self.Jtmp = None

        # Assign displacement function depending on specified method
        self.getDisp = lambda: (0.0, 0.0)
        if any(self.freeDoF):
            if config.motion_method == 'Secant':
                self.getDisp = self.get_disp_secant
            elif config.motion_method == 'Broyden':
                self.getDisp = self.get_disp_broyden
            elif config.motion_method == 'BroydenNew':
                self.getDisp = self.get_disp_broyden_new
            elif config.motion_method == 'Physical':
                self.getDisp = self.get_disp_physical
            elif config.motion_method == 'Newmark-Beta':
                self.getDisp = self.get_disp_newmark_beta
            elif config.motion_method == 'PhysicalNoMass':
                self.getDisp = self.get_disp_physical_no_mass
            elif config.motion_method == 'Sep':
                self.getDisp = self.getDispSep
                self.trimSolver = None
                self.draftSolver = None

        self.substructure = []
        self.node = None

        print(("Adding Rigid Body: {0}".format(self.name)))

    def add_substructure(self, ss):
        self.substructure.append(ss)

    def store_nodes(self):
        self.node = []
        for ss in self.substructure:
            for nd in ss.node:
                if not any([n.nodeNum == nd.nodeNum for n in self.node]):
                    self.node.append(nd)

    def initialize_position(self):
        self.set_position(self.initial_draft, self.initial_trim)

    def set_position(self, draft, trim):
        self.update_position(draft - self.draft, trim - self.trim)

    def update_position(self, dDraft=None, dTrim=None):
        if dDraft is None:
            dDraft, dTrim = self.getDisp()
            if np.isnan(dDraft):
                dDraft = 0.0
            if np.isnan(dTrim):
                dTrim = 0.0

        if self.node is None:
            self.store_nodes()

        for nd in self.node:
            xo, yo = nd.get_coordinates()
            newPos = kp.rotatePt([xo, yo], [self.xCofR, self.yCofR], dTrim)
            nd.moveCoordinates(newPos[0] - xo, newPos[1] - yo - dDraft)

        for s in self.substructure:
            s.update_geometry()

        self.xCofG, self.yCofG = kp.rotatePt(
            [self.xCofG, self.yCofG], [self.xCofR, self.yCofR], dTrim)
        self.yCofG -= dDraft
        self.yCofR -= dDraft

        self.draft += dDraft
        self.trim += dTrim

        self.print_motion()

    def update_substructure_positions(self):
        FlexibleSubstructure.update_all()
        for ss in self.substructure:
            print(("Updating position for substructure: {0}".format(ss.name)))
#             if ss.type.lower() == 'flexible':
#                 ss.getPtDispFEM()

            if ss.type.lower() == 'torsionalspring' or \
               ss.type.lower() == 'rigid':
                ss.updateAngle()

    def update_fluid_forces(self):
        self.reset_loads()
        for ss in self.substructure:
            ss.update_fluid_forces()
            self.D += ss.D
            self.L += ss.L
            self.M += ss.M
            self.Da += ss.Da
            self.La += ss.La
            self.Ma += ss.Ma

        self.resL = self.get_res_lift()
        self.resM = self.get_res_moment()

    def reset_loads(self):
        self.D *= 0.0
        self.L *= 0.0
        self.M *= 0.0
        if config.cushion_force_method.lower() == 'assumed':
            self.L += config.Pc * config.Lref * kp.cosd(config.trim)

    def get_disp_physical(self):
        disp = self.limit_disp(self.time_step * self.v)

        for i in range(self.dim):
            if np.abs(disp[i]) == np.abs(self.maxDisp[i]):
                self.v[i] = disp[i] / self.time_step

        self.v += self.time_step * self.a

        self.a = np.array(
            [self.W - self.L, self.M - self.W * (self.xCofG - self.xCofR)])
    #    self.a -= self.Cdamp * (self.v + self.v**3) * config.ramp
        self.a -= self.Cdamp * self.v * config.ramp
        self.a /= np.array([self.m, self.Iz])
        self.a = np.min(np.vstack((np.abs(self.a), np.array(
            [self.max_draft_acc, self.max_trim_acc]))), axis=0) * np.sign(self.a)

    #    accLimPct = np.min(np.vstack((np.abs(self.a), self.maxAcc)), axis=0) * np.sign(self.a)
    #    for i in range(len(self.a)):
    #      if self.a[i] == 0.0 or not self.freeDoF[i]:
    #        accLimPct[i] = 1.0
    #      else:
    #        accLimPct[i] /= self.a[i]
    #
    #    self.a *= np.min(accLimPct)
        disp *= config.ramp
        return disp

    def get_disp_newmark_beta(self):
        self.a = np.array(
            [self.W - self.L, self.M - self.W * (self.xCofG - self.xCofR)])
    #    self.a -= self.Cdamp * self.v * config.ramp
        self.a /= np.array([self.m, self.Iz])
        self.a = np.min(np.vstack((np.abs(self.a), np.array(
            [self.max_draft_acc, self.max_trim_acc]))), axis=0) * np.sign(self.a)

        dv = (1 - self.gamma) * self.aOld + self.gamma * self.a
        dv *= self.time_step
        dv *= (1 - self.numDamp)
        self.v += dv

        disp = 0.5 * (1 - 2 * self.beta) * self.aOld + self.beta * self.a
        disp *= self.time_step
        disp += self.vOld
        disp *= self.time_step

        self.aOld = self.a
        self.vOld = self.v

        disp *= self.relax
        disp *= config.ramp
        disp = self.limit_disp(disp)
    #    disp *= config.ramp

        return disp

    def get_disp_physical_no_mass(self):
        F = np.array(
            [self.W - self.L, self.M - self.W * (config.xCofG - config.xCofR)])
    #    F -= self.Cdamp * self.v

        if self.predictor:
            disp = F / self.Cdamp * self.time_step
            self.predictor = False
        else:
            disp = 0.5 * self.time_step / self.Cdamp * (F - self.twoAgoF)
            self.predictor = True

        disp *= self.relax * config.ramp
        disp = self.limit_disp(disp)

    #    self.v = disp / self.timeStep

        self.twoAgoF = self.fOld
        self.fOld = disp * self.Cdamp / self.time_step

        return disp

    def get_disp_secant(self):
        if self.solver is None:
            self.resFun = lambda x: np.array(
                [self.L - self.W, self.M - self.W * (config.xCofG - config.xCofR)])
            self.solver = kp.RootFinder(self.resFun, np.array(
                [config.initial_draft, config.initial_trim]), 'secant', dxMax=self.maxDisp * self.freeDoF)

        if not self.dispOld is None:
            self.solver.takeStep(self.dispOld)

        # Solve for limited displacement
        disp = self.solver.limitStep(self.solver.getStep())

        self.twoAgoDisp = self.dispOld
        self.dispOld = disp

        return disp

    def reset_jacobian(self):
        if self.Jtmp is None:
            self.Jit = 0
            self.Jtmp = np.zeros((self.dim, self.dim))
            self.step = 0
            self.Jfo = self.resFun(self.x)
            self.resOld = self.Jfo * 1.0
        else:
            f = self.resFun(self.x)

            self.Jtmp[:, self.Jit] = (f - self.Jfo) / self.dispOld[self.Jit]
            self.Jit += 1

        disp = np.zeros((self.dim))
        if self.Jit < self.dim:
            disp[self.Jit] = config.motion_jacobian_first_step

        if self.Jit > 0:
            disp[self.Jit - 1] = -config.motion_jacobian_first_step
        self.dispOld = disp
        if self.Jit >= self.dim:
            self.J = self.Jtmp * 1.0
            self.Jtmp = None
            self.dispOld = None

        return disp

    def get_disp_broyden_new(self):
        if self.solver is None:
            self.resFun = lambda x: np.array(
                [f for f, freeDoF in zip([self.get_res_lift(), self.get_res_moment()], self.freeDoF) if freeDoF])
            maxDisp = [
                m for m, freeDoF in zip(self.maxDisp, self.freeDoF) if freeDoF]

            self.x = np.array(
                [f for f, freeDoF in zip([self.draft, self.trim], self.freeDoF) if freeDoF])
            self.solver = kp.RootFinder(self.resFun,
                                        self.x,
                                        'broyden',
                                        dxMax=maxDisp)

        if not self.dispOld is None:
            self.solver.takeStep(self.dispOld)

        # Solve for limited displacement
        disp = self.solver.limitStep(self.solver.getStep())

        self.twoAgoDisp = self.dispOld
        self.dispOld = disp
        return disp

    def get_disp_broyden(self):
        if self.solver is None:
            self.resFun = lambda x: np.array(
                [self.L - self.W, self.M - self.W * (self.xCofG - self.xCofR)])
      #      self.resFun = lambda x: np.array([self.get_res_moment(), self.get_res_lift()])
            self.solver = 1.0
            self.x = np.array([self.draft, self.trim])

        if self.J is None:
            disp = self.reset_jacobian()
        else:
            self.f = self.resFun(self.x)
            if not self.dispOld is None:
                self.x += self.dispOld

                dx = np.reshape(self.dispOld, (self.dim, 1))
                df = np.reshape(self.f - self.resOld, (self.dim, 1))

                self.J += np.dot(df - np.dot(self.J, dx),
                                 dx.T) / np.linalg.norm(dx)**2

            dof = self.freeDoF
            dx = np.zeros_like(self.x)
            A = -self.J[np.ix_(dof, dof)]
            b = self.f.reshape(self.dim, 1)[np.ix_(dof)]

            dx[np.ix_(dof)] = np.linalg.solve(A, b)

            if self.resOld is not None:
                if any(np.abs(self.f) - np.abs(self.resOld) > 0.0):
                    self.step += 1

            if self.step >= 6:
                print('\nResetting Jacobian for Motion\n')
                disp = self.reset_jacobian()

            disp = dx.reshape(self.dim)

      #      disp = self.solver.getStep()

            disp *= self.relax
            disp = self.limit_disp(disp)

            self.dispOld = disp

            self.resOld = self.f * 1.0
            self.step += 1
        return disp

    def limit_disp(self, disp):
        dispLimPct = np.min(
            np.vstack((np.abs(disp), self.maxDisp)), axis=0) * np.sign(disp)
        for i in range(len(disp)):
            if disp[i] == 0.0 or not self.freeDoF[i]:
                dispLimPct[i] = 1.0
            else:
                dispLimPct[i] /= disp[i]

        return disp * np.min(dispLimPct) * self.freeDoF

    def get_res_lift(self):
        if np.isnan(self.L):
            res = 1.0
        else:
            res = (self.L - self.W) / (config.pStag * config.Lref + 1e-6)
        return np.abs(res * self.free_in_draft)

    def get_res_moment(self):
        if np.isnan(self.M):
            res = 1.0
        else:
            if self.xCofG == self.xCofR and self.M == 0.0:
                res = 1.0
            else:
                res = (self.M - self.W * (self.xCofG - self.xCofR)) / \
                    (config.pStag * config.Lref**2 + 1e-6)
        return np.abs(res * self.free_in_trim)

    def print_motion(self):
        print(('Rigid Body Motion: {0}'.format(self.name)))
        print(('  CofR: ({0}, {1})'.format(self.xCofR, self.yCofR)))
        print(('  CofG: ({0}, {1})'.format(self.xCofG, self.yCofG)))
        print(('  Draft:      {0:5.4e}'.format(self.draft)))
        print(('  Trim Angle: {0:5.4e}'.format(self.trim)))
        print(('  Lift Force: {0:5.4e}'.format(self.L)))
        print(('  Drag Force: {0:5.4e}'.format(self.D)))
        print(('  Moment:     {0:5.4e}'.format(self.M)))
        print(('  Lift Force Air: {0:5.4e}'.format(self.La)))
        print(('  Drag Force Air: {0:5.4e}'.format(self.Da)))
        print(('  Moment Air:     {0:5.4e}'.format(self.Ma)))
        print(('  Lift Res:   {0:5.4e}'.format(self.resL)))
        print(('  Moment Res: {0:5.4e}'.format(self.resM)))

    def write_motion(self):
        kp.writeasdict(os.path.join(config.it_dir, 'motion_{0}.{1}'.format(self.name, config.data_format)),
                       ['xCofR',     self.xCofR],
                       ['yCofR',     self.yCofR],
                       ['xCofG',     self.xCofG],
                       ['yCofG',     self.yCofG],
                       ['draft',     self.draft],
                       ['trim',     self.trim],
                       ['liftRes',   self.resL],
                       ['momentRes', self.resM],
                       ['Lift',      self.L],
                       ['Drag',      self.D],
                       ['Moment',    self.M],
                       ['LiftAir',      self.La],
                       ['DragAir',      self.Da],
                       ['MomentAir',    self.Ma])
        for ss in self.substructure:
            if ss.type == 'torsionalSpring':
                ss.writeDeformation()

    def load_motion(self):
        K = kp.dict_ionary(os.path.join(
            config.it_dir, 'motion_{0}.{1}'.format(self.name, config.data_format)))
        self.xCofR = K.read('xCofR',     np.nan)
        self.yCofR = K.read('yCofR',     np.nan)
        self.xCofG = K.read('xCofG',     np.nan)
        self.yCofG = K.read('yCofG',     np.nan)
        self.draft = K.read('draft',     np.nan)
        self.trim = K.read('trim',      np.nan)
        self.resL = K.read('liftRes',   np.nan)
        self.resM = K.read('momentRes', np.nan)
        self.L = K.read('Lift',      np.nan)
        self.D = K.read('Drag',      np.nan)
        self.M = K.read('Moment',    np.nan)
        self.La = K.read('LiftAir',      np.nan)
        self.Da = K.read('DragAir',      np.nan)
        self.Ma = K.read('MomentAir',    np.nan)


class Substructure:
    count = 0
    obj = []

    @classmethod
    def All(cls):
        return [o for o in cls.obj]

    @classmethod
    def find_by_name(cls, name):
        return [o for o in cls.obj if o.name == name][0]

    def __init__(self, dict_):
        self.index = Substructure.count
        Substructure.count += 1
        Substructure.obj.append(self)

        self.Dict = dict_
        self.name = self.Dict.read('substructureName', '')
        self.type = self.Dict.read('substructureType', 'rigid')
        self.interpolator = None

        self.Ps = self.Dict.readLoadOrDefault('Ps', 0.0)
        self.PsMethod = self.Dict.read('PsMethod', 'constant')

        self.Psx = self.Dict.readLoadOrDefault('overPressurePct', 1.0)
        self.cushionPressureType = self.Dict.read(
            'cushionPressureType', None)
        self.tipLoad = self.Dict.readLoadOrDefault('tipLoad', 0.0)
        self.tipConstraintHt = self.Dict.read('tipConstraintHt', None)
        self.structInterpType = self.Dict.read(
            'structInterpType', 'linear')
        self.structExtrap = self.Dict.read('structExtrap', True)
        self.lineFluidP = None
        self.lineAirP = None
        self.fluidS = []
        self.fluidP = []
        self.airS = []
        self.airP = []
        self.U = 0.0

    def addParent(self, parent):
        self.parent = parent

    def get_residual(self):
        return 0.0

    def set_interpolator(self, interpolator):
        self.interpolator = interpolator

    def set_element_properties(self):
        for el in self.el:
            el.setProperties(length=self.get_arc_length() / len(self.el))

    def load_mesh(self):
        ndSt, ndEnd = np.loadtxt(
            os.path.join(config.path.mesh_dir, 'elements_{0}.txt'.format(self.name)), unpack=True)
        if isinstance(ndSt, float):
            ndSt = [int(ndSt)]
            ndEnd = [int(ndEnd)]
        else:
            ndSt = [int(nd) for nd in ndSt]
            ndEnd = [int(nd) for nd in ndEnd]
        ndInd = ndSt + [ndEnd[-1]]

        # Generate Element list
        self.node = [fe.Node.getInd(i) for i in ndInd]

        self.set_interp_function()
        self.el = [self.elementType() for _ in ndSt]
        self.set_element_properties()
        for ndSti, ndEndi, el in zip(ndSt, ndEnd, self.el):
            el.setNodes([fe.Node.getInd(ndSti), fe.Node.getInd(ndEndi)])
            el.set_parent(self)

    def set_interp_function(self):
        self.nodeS = np.zeros(len(self.node))
        for i, nd0, nd1 in zip(list(range(len(self.node) - 1)), self.node[:-1], self.node[1:]):
            self.nodeS[i + 1] = self.nodeS[i] + \
                ((nd1.x - nd0.x)**2 + (nd1.y - nd0.y)**2)**0.5

        if len(self.nodeS) == 2:
            self.structInterpType = 'linear'
        elif len(self.nodeS) == 3 and not self.structInterpType == 'linear':
            self.structInterpType = 'quadratic'

        x, y = [np.array(xx)
                for xx in zip(*[(nd.x, nd.y) for nd in self.node])]
        self.interpFuncX, self.interpFuncY = interp1d(
            self.nodeS, x), interp1d(self.nodeS, y, kind=self.structInterpType)

        if self.structExtrap:
            self.interpFuncX, self.interpFuncY = self.extrap_coordinates(
                self.interpFuncX, self.interpFuncY)

    def extrap_coordinates(self, fxi, fyi):
        def extrap1d(interpolator):
            xs = interpolator.x
            ys = interpolator.y

            def pointwise(xi):
                if xi < xs[0]:
                    return ys[0] + (xi - xs[0]) * (ys[1] - ys[0]) / (xs[1] - xs[0])
                elif xi > xs[-1]:
                    return ys[-1] + (xi - xs[-1]) * (ys[-1] - ys[-2]) / (xs[-1] - xs[-2])
                else:
                    return interpolator(xi)

            def ufunclike(xs):
                return np.array(list(map(pointwise, np.array([xs]))))[0]

            return ufunclike

        return extrap1d(fxi), extrap1d(fyi)

    def get_coordinates(self, si):
        return self.interpFuncX(si), self.interpFuncY(si)

    def get_xcoordinates(self, s):
        return self.get_coordinates(s)[0]

    def get_ycoordinates(self, s):
        return self.get_coordinates(s)[1]

    def get_arc_length(self):
        return max(self.nodeS)

    def write_coordinates(self):
        kp.writeaslist(os.path.join(config.it_dir, 'coords_{0}.{1}'.format(self.name, config.data_format)),
                       ['x [m]', [nd.x for nd in self.node]],
                       ['y [m]', [nd.y for nd in self.node]])

    def load_coordinates(self):
        x, y = np.loadtxt(os.path.join(config.it_dir, 'coords_{0}.{1}'.format(
            self.name, config.data_format)), unpack=True)
        for xx, yy, nd in zip(x, y, self.node):
            nd.setCoordinates(xx, yy)

    def update_fluid_forces(self):
        self.fluidS = []
        self.fluidP = []
        self.airS = []
        self.airP = []
        self.D = 0.0
        self.L = 0.0
        self.M = 0.0
        self.Da = 0.0
        self.La = 0.0
        self.Ma = 0.0
        if self.interpolator is not None:
            sMin, sMax = self.interpolator.getMinMaxS()

        for i, el in enumerate(self.el):
            # Get pressure at end points and all fluid points along element
            nodeS = [self.nodeS[i], self.nodeS[i + 1]]
            if self.interpolator is not None:
                s, pFl, tau = self.interpolator.get_loads_in_range(
                    nodeS[0], nodeS[1])
                # Limit pressure to be below stagnation pressure
                if config.pressure_limiter:
                    pFl = np.min(
                        np.hstack((pFl, np.ones_like(pFl) * config.pStag)), axis=0)

            else:
                s = np.array(nodeS)
                pFl = np.zeros_like(s)
                tau = np.zeros_like(s)

            ss = nodeS[1]
            Pc = 0.0
            if self.interpolator is not None:
                if ss > sMax:
                    Pc = self.interpolator.fluid.upstream_pressure
                elif ss < sMin:
                    Pc = self.interpolator.fluid.downstream_pressure
            elif self.cushionPressureType == 'Total':
                Pc = config.Pc

            # Store fluid and air pressure components for element (for
            # plotting)
            if i == 0:
                self.fluidS += [s[0]]
                self.fluidP += [pFl[0]]
                self.airS += [nodeS[0]]
                self.airP += [Pc - self.Ps]

            self.fluidS += [ss for ss in s[1:]]
            self.fluidP += [pp for pp in pFl[1:]]
            self.airS += [ss for ss in nodeS[1:]]
            if self.PsMethod.lower() == 'hydrostatic':
                self.airP += [Pc - self.Ps + config.rho * config.g *
                              (self.interpFuncY(si) - config.hWL) for si in nodeS[1:]]
            else:
                self.airP += [Pc - self.Ps for _ in nodeS[1:]]

            # Apply ramp to hydrodynamic pressure
            pFl *= config.ramp**2

            # Add external cushion pressure to external fluid pressure
            pC = np.zeros_like(s)
            Pc = 0.0
            for ii, ss in enumerate(s):
                if self.interpolator is not None:
                    if ss > sMax:
                        Pc = self.interpolator.fluid.upstream_pressure
                    elif ss < sMin:
                        Pc = self.interpolator.fluid.downstream_pressure
                elif self.cushionPressureType == 'Total':
                    Pc = config.Pc

                pC[ii] = Pc

            # Calculate internal pressure
            if self.PsMethod.lower() == 'hydrostatic':
                pInt = self.Ps - config.rho * config.g * \
                    (np.array([self.interpFuncY(si) for si in s]) - config.hWL)
            else:
                pInt = self.Ps * np.ones_like(s) * self.Psx

            pExt = pFl + pC
            pTot = pExt - pInt

            # Integrate pressure profile, calculate center of pressure and
            # distribute force to nodes
            Int = kp.integrate(s, pTot)
            if Int == 0.0:
                qp = np.zeros(2)
            else:
                pct = (kp.integrate(s, s * pTot) / Int - s[0]) / kp.cumdiff(s)
                qp = Int * np.array([1 - pct, pct])

            Int = kp.integrate(s, tau)
            if Int == 0.0:
                qs = np.zeros(2)
            else:
                pct = (kp.integrate(s, s * tau) / Int - s[0]) / kp.cumdiff(s)
                qs = -Int * np.array([1 - pct, pct])

            el.setPressureAndShear(qp, qs)

            # Calculate external force and moment for rigid body calculation
            if config.cushion_force_method.lower() == 'integrated' or \
               config.cushion_force_method.lower() == 'assumed':
                if config.cushion_force_method.lower() == 'integrated':
                    integrand = pExt
                elif config.cushion_force_method.lower() == 'assumed':
                    integrand = pFl

                n = list(map(self.get_normal_vector, s))
                t = [kp.rotateVec(ni, -90) for ni in n]

                f = [-pi * ni + taui * ti for pi, taui,
                     ni, ti in zip(integrand, tau, n, t)]

                r = [np.array([pt[0] - self.parent.xCofR, pt[1] - self.parent.yCofR])
                     for pt in map(self.get_coordinates, s)]

                m = [kp.cross2(ri, fi) for ri, fi in zip(r, f)]

                self.D -= kp.integrate(s, np.array(zip(*f)[0]))
                self.L += kp.integrate(s, np.array(zip(*f)[1]))
                self.M += kp.integrate(s, np.array(m))
            else:
                if self.interpolator is not None:
                    self.D = self.interpolator.fluid.D
                    self.L = self.interpolator.fluid.L
                    self.M = self.interpolator.fluid.M

            integrand = pC

            n = list(map(self.get_normal_vector, s))
            t = [kp.rotateVec(ni, -90) for ni in n]

            f = [-pi * ni + taui * ti for pi, taui,
                 ni, ti in zip(integrand, tau, n, t)]

            r = [np.array([pt[0] - self.parent.xCofR, pt[1] - self.parent.yCofR])
                 for pt in map(self.get_coordinates, s)]

            m = [kp.cross2(ri, fi) for ri, fi in zip(r, f)]

            self.Da -= kp.integrate(s, np.array(list(zip(*f))[0]))
            self.La += kp.integrate(s, np.array(list(zip(*f))[1]))
            self.Ma += kp.integrate(s, np.array(m))

    def get_normal_vector(self, s):
        dxds = kp.getDerivative(lambda si: self.get_coordinates(si)[0], s)
        dyds = kp.getDerivative(lambda si: self.get_coordinates(si)[1], s)

        return kp.rotateVec(kp.ang2vecd(kp.atand2(dyds, dxds)), -90)

    def plot_pressure_profiles(self):
        if self.lineFluidP is not None:
            self.lineFluidP.set_data(
                self.get_pressure_plot_points(self.fluidS, self.fluidP))
        if self.lineAirP is not None:
            self.lineAirP.set_data(
                self.get_pressure_plot_points(self.airS, self.airP))

    def get_pressure_plot_points(self, s0, p0):

        sp = [(s, p) for s, p in zip(s0, p0) if not np.abs(p) < 1e-4]

        if len(sp) > 0:
            s0, p0 = list(zip(*sp))
            nVec = list(map(self.get_normal_vector, s0))
            coords0 = [np.array(self.get_coordinates(s)) for s in s0]
            coords1 = [
                c + config.pScale * p * n for c, p, n in zip(coords0, p0, nVec)]

            return list(zip(*[xyi for c0, c1 in zip(coords0, coords1) for xyi in [c0, c1, np.ones(2) * np.nan]]))
        else:
            return [], []

    def update_geometry(self):
        self.set_interp_function()

    def plot(self):
        for el in self.el:
            el.plot()
    #    for nd in [self.node[0],self.node[-1]]:
    #      nd.plot()
        self.plot_pressure_profiles()

    def set_attachments(self):
        return None

    def set_angle(self):
        return None


class FlexibleSubstructure(Substructure):
    obj = []
    res = 0.0

    @classmethod
    def update_all(cls):

        nDOF = fe.Node.count() * config.dim
        Kg = np.zeros((nDOF, nDOF))
        Fg = np.zeros((nDOF, 1))
        Ug = np.zeros((nDOF, 1))

        # Assemble global matrices for all substructures together
        for ss in cls.obj:
            ss.update_fluid_forces()
            ss.assembleGlobalStiffnessAndForce()
            Kg += ss.K
            Fg += ss.F

        for nd in fe.Node.All():
            for i in range(2):
                Fg[nd.dof[i]] += nd.fixedLoad[i]

        # Determine fixed degrees of freedom
        dof = [False for _ in Fg]

        for nd in fe.Node.All():
            for dofi, fdofi in zip(nd.dof, nd.fixedDOF):
                dof[dofi] = not fdofi

        # Solve FEM linear matrix equation
        if any(dof):
            Ug[np.ix_(dof)] = np.linalg.solve(
                Kg[np.ix_(dof, dof)], Fg[np.ix_(dof)])

        cls.res = np.max(np.abs(Ug))

        Ug *= config.relax_FEM
        Ug *= np.min([config.max_FEM_disp / np.max(Ug), 1.0])

        for nd in fe.Node.All():
            nd.moveCoordinates(Ug[nd.dof[0], 0], Ug[nd.dof[1], 0])

        for ss in cls.obj:
            ss.update_geometry()

    def __init__(self, dict_):
        
        #    FlexibleSubstructure.obj.append(self)

        Substructure.__init__(self, dict_)
        self.elementType = fe.TrussElement
        self.pretension = self.Dict.read('pretension', -0.5)
        self.EA = self.Dict.read('EA', 5e7)

        self.K = None
        self.F = None
    #    self.U = None
        config.has_free_structure = True

    def get_residual(self):
        return np.max(np.abs(self.U))

    def initializeMatrices(self):
        nDOF = fe.Node.count() * config.dim
        self.K = np.zeros((nDOF, nDOF))
        self.F = np.zeros((nDOF, 1))
        self.U = np.zeros((nDOF, 1))

    def assembleGlobalStiffnessAndForce(self):
        if self.K is None:
            self.initializeMatrices()
        else:
            self.K *= 0
            self.F *= 0
        for el in self.el:
            self.addLoadsFromEl(el)

    def addLoadsFromEl(self, el):
        K, F = el.getStiffnessAndForce()
        self.K[np.ix_(el.dof, el.dof)] += K
        self.F[np.ix_(el.dof)] += F

  #  def getPtDispFEM(self):
    # if self.K is None:
      # self.initializeMatrices()
    ##    self.U *= 0.0
    # self.update_fluid_forces()
    # self.assembleGlobalStiffnessAndForce()
    #
    #    dof = [False for dof in self.F]
    #    for nd in self.node:
    #      for dofi, fdofi in zip(nd.dof, nd.fixedDOF):
    #        dof[dofi] = not fdofi
    # if any(dof):
    ##      self.U[np.ix_(dof)] = np.linalg.solve(self.K[np.ix_(dof,dof)], self.F[np.ix_(dof)])
    #
    #    # Relax displacement and limit step if necessary
    #    self.U *= config.relaxFEM
    #    self.U *= np.min([config.maxFEMDisp / np.max(self.U), 1.0])
    #
    #    for nd in self.node:
    #      nd.moveCoordinates(self.U[nd.dof[0],0], self.U[nd.dof[1],0])
    #
    #    self.update_geometry()

    def set_element_properties(self):
        Substructure.set_element_properties(self)
        for el in self.el:
            el.setProperties(axialForce=-self.pretension, EA=self.EA)

    def update_geometry(self):
        for el in self.el:
            el.update_geometry()
        Substructure.set_interp_function(self)


class RigidSubstructure(Substructure):

    def __init__(self, dict_):
        Substructure.__init__(self, dict_)
        self.elementType = fe.RigidElement

    def set_attachments(self):
        return None

    def updateAngle(self):
        return None

    def setFixedDOF(self):
        for nd in self.node:
            for j in range(config.dim):
                nd.fixedDOF[j] = True


class TorsionalSpringSubstructure(FlexibleSubstructure, RigidSubstructure):

    def __init__(self, dict_):
        FlexibleSubstructure.__init__(self, dict_)
        self.elementType = fe.RigidElement
        self.tipLoadPct = self.Dict.read('tipLoadPct', 0.0)
        self.basePtPct = self.Dict.read('basePtPct', 1.0)
        self.spring_constant = self.Dict.read('spring_constant', 1000.0)
        self.theta = 0.0
        self.Mt = 0.0
        self.MOld = None
        self.relax = self.Dict.read('relaxAng', config.relax_rigid_body)
        self.attachPct = self.Dict.read('attachPct', 0.0)
        self.attachedNode = None
        self.attachedEl = None
        self.minimumAngle = self.Dict.read('minimumAngle', -float('Inf'))
        self.max_angle_step = self.Dict.read('maxAngleStep',  float('Inf'))
        config.has_free_structure = True

    def load_mesh(self):
        Substructure.load_mesh(self)
        self.setFixedDOF()
        if self.basePtPct == 1.0:
            self.basePt = self.node[-1].get_coordinates()
        elif self.basePtPct == 0.0:
            self.basePt = self.node[0].get_coordinates()
        else:
            self.basePt = self.get_coordinates(
                self.basePtPct * self.get_arc_length())

        self.set_element_properties()

        self.set_angle(self.Dict.read('initialAngle', 0.0))

    def set_attachments(self):
        attachedSubstructureName = self.Dict.read(
            'attachedSubstructure', None)
        if attachedSubstructureName is not None:
            self.attachedSubstructure = Substructure.find_by_name(
                attachedSubstructureName)
        else:
            self.attachedSubstructure = None

        if self.Dict.read('attachedSubstructureEnd', 'End').lower() == 'start':
            self.attachedInd = 0
        else:
            self.attachedInd = -1

        if self.attachedNode is None and self.attachedSubstructure is not None:
            self.attachedNode = self.attachedSubstructure.node[
                self.attachedInd]
            self.attachedEl = self.attachedSubstructure.el[self.attachedInd]

    def update_fluid_forces(self):
        self.fluidS = []
        self.fluidP = []
        self.airS = []
        self.airP = []
        self.D = 0.0
        self.L = 0.0
        self.M = 0.0
        self.Dt = 0.0
        self.Lt = 0.0
        self.Mt = 0.0
        self.Da = 0.0
        self.La = 0.0
        self.Ma = 0.0
        if self.interpolator is not None:
            sMin, sMax = self.interpolator.getMinMaxS()

        for i, el in enumerate(self.el):
            # Get pressure at end points and all fluid points along element
            nodeS = [self.nodeS[i], self.nodeS[i + 1]]
            if self.interpolator is not None:
                s, pFl, tau = self.interpolator.get_loads_in_range(
                    nodeS[0], nodeS[1])

                # Limit pressure to be below stagnation pressure
                if config.pressure_limiter:
                    pFl = np.min(
                        np.hstack((pFl, np.ones_like(pFl) * config.pStag)), axis=0)

            else:
                s = np.array(nodeS)
                pFl = np.zeros_like(s)
                tau = np.zeros_like(s)

            ss = nodeS[1]
            Pc = 0.0
            if self.interpolator is not None:
                if ss > sMax:
                    Pc = self.interpolator.fluid.getUpstreamPressure()
                elif ss < sMin:
                    Pc = self.interpolator.fluid.getDownstreamPressure()
            elif self.cushionPressureType == 'Total':
                Pc = config.Pc

            # Store fluid and air pressure components for element (for
            # plotting)
            if i == 0:
                self.fluidS += [s[0]]
                self.fluidP += [pFl[0]]
                self.airS += [nodeS[0]]
                self.airP += [Pc - self.Ps]

            self.fluidS += [ss for ss in s[1:]]
            self.fluidP += [pp for pp in pFl[1:]]
            self.airS += [ss for ss in nodeS[1:]]
            self.airP += [Pc - self.Ps for _ in nodeS[1:]]

            # Apply ramp to hydrodynamic pressure
            pFl *= config.ramp**2

            # Add external cushion pressure to external fluid pressure
            pC = np.zeros_like(s)
            Pc = 0.0
            for ii, ss in enumerate(s):
                if self.interpolator is not None:
                    if ss > sMax:
                        Pc = self.interpolator.fluid.getUpstreamPressure()
                    elif ss < sMin:
                        Pc = self.interpolator.fluid.getDownstreamPressure()
                elif self.cushionPressureType == 'Total':
                    Pc = config.Pc

                pC[ii] = Pc

            pInt = self.Ps * np.ones_like(s)

            pExt = pFl + pC
            pTot = pExt - pInt

            # Calculate external force and moment for rigid body calculation
            if config.cushion_force_method.lower() == 'integrated' or \
               config.cushion_force_method.lower() == 'assumed':
                if config.cushion_force_method.lower() == 'integrated':
                    integrand = pExt
                elif config.cushion_force_method.lower() == 'assumed':
                    integrand = pFl

                n = list(map(self.get_normal_vector, s))
                t = [kp.rotateVec(ni, -90) for ni in n]

                fC = [-pi * ni + taui * ti for pi, taui,
                      ni, ti in zip(pExt, tau, n, t)]
                fFl = [-pi * ni + taui * ti for pi,
                       taui, ni, ti in zip(pFl,  tau, n, t)]
                f = fC + fFl
                print(('Cushion Lift-to-Weight: {0}'.format(fC[1] / config.W)))

                r = [np.array([pt[0] - config.xCofR, pt[1] - config.yCofR])
                     for pt in map(self.get_coordinates, s)]

                m = [kp.cross2(ri, fi) for ri, fi in zip(r, f)]

                self.D -= kp.integrate(s, np.array(zip(*f)[0]))
                self.L += kp.integrate(s, np.array(zip(*f)[1]))
                self.M += kp.integrate(s, np.array(m))
            else:
                if self.interpolator is not None:
                    self.D = self.interpolator.fluid.D
                    self.L = self.interpolator.fluid.L
                    self.M = self.interpolator.fluid.M

            # Apply pressure loading for moment calculation
      #      integrand = pFl
            integrand = pTot
            n = list(map(self.get_normal_vector, s))
            t = [kp.rotateVec(ni, -90) for ni in n]

            f = [-pi * ni + taui * ti for pi, taui,
                 ni, ti in zip(integrand, tau, n, t)]
            r = [np.array([pt[0] - self.basePt[0], pt[1] - self.basePt[1]])
                 for pt in map(self.get_coordinates, s)]

            m = [kp.cross2(ri, fi) for ri, fi in zip(r, f)]
            fx, fy = list(zip(*f))

            self.Dt += kp.integrate(s, np.array(fx))
            self.Lt += kp.integrate(s, np.array(fy))
            self.Mt += kp.integrate(s, np.array(m))

            integrand = pC

            n = list(map(self.get_normal_vector, s))
            t = [kp.rotateVec(ni, -90) for ni in n]

            f = [-pi * ni + taui * ti for pi, taui,
                 ni, ti in zip(integrand, tau, n, t)]

            r = [np.array([pt[0] - self.parent.xCofR, pt[1] - self.parent.yCofR])
                 for pt in map(self.get_coordinates, s)]

            m = [kp.cross2(ri, fi) for ri, fi in zip(r, f)]

            self.Da -= kp.integrate(s, np.array(zip(*f)[0]))
            self.La += kp.integrate(s, np.array(zip(*f)[1]))
            self.Ma += kp.integrate(s, np.array(m))

        # Apply tip load
        tipC = self.get_coordinates(self.tipLoadPct * self.get_arc_length())
        tipR = np.array([tipC[i] - self.basePt[i] for i in [0, 1]])
        tipF = np.array([0.0, self.tipLoad]) * config.ramp
        tipM = kp.cross2(tipR, tipF)
        self.Lt += tipF[1]
        self.Mt += tipM

        # Apply moment from attached substructure
    #    el = self.attachedEl
    #    attC = self.attachedNode.get_coordinates()
    #    attR = np.array([attC[i] - self.basePt[i] for i in [0,1]])
    #    attF = el.axialForce * kp.ang2vec(el.gamma + 180)
    #    attM = kp.cross2(attR, attF) * config.ramp
    ##    attM = np.min([np.abs(attM), np.abs(self.Mt)]) * kp.sign(attM)
    # if np.abs(attM) > 2 * np.abs(tipM):
    ##      attM = attM * np.abs(tipM) / np.abs(attM)
    #    self.Mt += attM

    def updateAngle(self):

        if np.isnan(self.Mt):
            theta = 0.0
        else:
            theta = -self.Mt

        if not self.spring_constant == 0.0:
            theta /= self.spring_constant

        dTheta = (theta - self.theta) * self.relax
        dTheta = np.min([np.abs(dTheta), self.max_angle_step]) * np.sign(dTheta)

        self.set_angle(self.theta + dTheta)

    def set_angle(self, ang):
        dTheta = np.max([ang, self.minimumAngle]) - self.theta

        if self.attachedNode is not None and not any([nd == self.attachedNode for nd in self.node]):
            attNd = [self.attachedNode]
        else:
            attNd = []

    #    basePt = np.array([c for c in self.basePt])
        basePt = np.array([c for c in self.node[-1].get_coordinates()])
        for nd in self.node + attNd:
            oldPt = np.array([c for c in nd.get_coordinates()])
            newPt = kp.rotatePt(oldPt, basePt, -dTheta)
            nd.setCoordinates(newPt[0], newPt[1])

        self.theta += dTheta
        self.residual = dTheta
        self.update_geometry()
        print(("  Deformation for substructure {0}: {1}".format(self.name, self.theta)))

    def get_residual(self):
        return self.residual
    #    return self.theta + self.Mt / self.spring_constant

    def writeDeformation(self):
        kp.writeasdict(os.path.join(config.it_dir, 'deformation_{0}.{1}'.format(self.name, config.data_format)),
                       ['angle', self.theta])<|MERGE_RESOLUTION|>--- conflicted
+++ resolved
@@ -3,14 +3,9 @@
 import numpy as np
 from scipy.interpolate import interp1d
 
-<<<<<<< HEAD
 from planingfsi import config
 from planingfsi import krampy as kp
-=======
-import planingfsi.config as config
-import planingfsi.krampy as kp
 from planingfsi import io
->>>>>>> 19f94365
 
 from . import felib as fe
 
@@ -138,15 +133,6 @@
         self.draft = 0.0
         self.trim = 0.0
 
-<<<<<<< HEAD
-        self.name = self.Dict.read('bodyName', 'default')
-        self.W = self.Dict.read(
-            'W', self.Dict.read('loadPct', 1.0) * config.W)
-        self.W *= config.seal_load_pct
-        self.m = self.Dict.read('m', self.W / config.g)
-        self.Iz = self.Dict.read('Iz', self.m * config.Lref**2 / 12)
-        self.hasPlaningSurface = self.Dict.read(
-=======
         self.name = self.dict_.read('bodyName', 'default')
         self.W = self.dict_.read(
             'W', self.dict_.read('loadPct', 1.0) * config.W)
@@ -154,17 +140,12 @@
         self.m = self.dict_.read('m', self.W / config.g)
         self.Iz = self.dict_.read('Iz', self.m * config.Lref**2 / 12)
         self.hasPlaningSurface = self.dict_.read(
->>>>>>> 19f94365
             'hasPlaningSurface', False)
 
         var = ['max_draft_step', 'max_trim_step', 'free_in_draft', 'free_in_trim', 'draft_damping', 'trim_damping', 'max_draft_acc', 'max_trim_acc',
                'xCofG', 'yCofG', 'xCofR', 'yCofR', 'initial_draft', 'initial_trim', 'relax_draft', 'relax_trim', 'time_step', 'num_damp']
         for v in var:
-<<<<<<< HEAD
-            setattr(self, v, self.Dict.read(v, getattr(config,v)))
-=======
             setattr(self, v, self.dict_.read(v, getattr(config, v)))
->>>>>>> 19f94365
 
     #    self.xCofR = self.dict_.read('xCofR', self.xCofG)
     #    self.yCofR = self.dict_.read('yCofR', self.yCofG)
